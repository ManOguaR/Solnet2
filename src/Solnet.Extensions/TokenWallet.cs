﻿using Solnet.Extensions.Models;
using Solnet.Extensions.TokenMint;
using Solnet.Programs;
using Solnet.Programs.Utilities;
using Solnet.Rpc;
using Solnet.Rpc.Builders;
using Solnet.Rpc.Core.Http;
using Solnet.Rpc.Models;
using Solnet.Rpc.Types;
using Solnet.Rpc.Utilities;
using Solnet.Wallet;
using System;
using System.Collections.Generic;
using System.Linq;
using System.Threading.Tasks;

namespace Solnet.Extensions
{
    /// <summary>
    /// An object that represents the token wallet accounts that belong to a wallet address and methods to send tokens 
    /// to other wallets whilst transparantly handling the complexities of Associated Token Accounts.
    /// <para>Use Load method to get started and Send method to send tokens.</para>
    /// </summary>
    public class TokenWallet
    {

        /// <summary>
        /// RPC client instance
        /// </summary>
        private ITokenWalletRpcProxy RpcClient { get; init; }

        /// <summary>
        /// Resolver for token mint
        /// </summary>
        private ITokenMintResolver MintResolver { get; init; }

        /// <summary>
        /// PublicKey for the wallet
        /// </summary>
        public PublicKey PublicKey { get; init; }

        /// <summary>
        /// Cache of computed ATAs for mints
        /// </summary>
        private Dictionary<string, PublicKey> _ataCache;

        /// <summary>
        /// Native SOL balance in lamports
        /// </summary>
        public ulong Lamports { get; protected set; }

        /// <summary>
        /// Native SOL balance as decimal
        /// </summary>
<<<<<<< HEAD
        public decimal Sol
        {
            get
            {
                const ulong LAMPORTS_PER_SOL = 1000000000;
                return Decimal.Round((decimal)this.Lamports / (decimal)LAMPORTS_PER_SOL,9);
            }
        }
=======
        public decimal Sol => SolHelper.ConvertToSol(this.Lamports);
>>>>>>> c5b9f755

        /// <summary>
        /// List of TokenAccounts
        /// </summary>
        private List<TokenAccount> _tokenAccounts;

        /// <summary>
        /// Private constructor, get your instances via Load methods
        /// </summary>
        private TokenWallet(ITokenWalletRpcProxy client, ITokenMintResolver mintResolver, PublicKey publicKey)
        {
            if (client is null) throw new ArgumentNullException(nameof(client));
            if (mintResolver is null) throw new ArgumentNullException(nameof(mintResolver));
            if (publicKey is null) throw new ArgumentNullException(nameof(publicKey));
            RpcClient = client;
            MintResolver = mintResolver;
            PublicKey = publicKey;
            _ataCache = new Dictionary<string, PublicKey>();
        }

        #region Overloaded Load methods

        /// <summary>
        /// Load a TokenWallet instance for a given public key.
        /// </summary>
        /// <param name="client">An instance of the RPC client.</param>
        /// <param name="mintResolver">An instance of a mint resolver.</param>
        /// <param name="publicKey">The account public key.</param>
        /// <param name="commitment">The state commitment to consider when querying the ledger state.</param>
        /// <returns>An instance of TokenWallet loaded with the token accounts of the publicKey provided.</returns>
        public static TokenWallet Load(IRpcClient client,
                                       ITokenMintResolver mintResolver,
                                       string publicKey,
                                       Commitment commitment = Commitment.Finalized)
        {
            var output = LoadAsync(new TokenWalletRpcProxy(client), mintResolver, new PublicKey(publicKey), commitment);
            return output.Result;
        }

        /// <summary>
        /// Load a TokenWallet instance for a given public key.
        /// </summary>
        /// <param name="client">An instance of the RPC client.</param>
        /// <param name="mintResolver">An instance of a mint resolver.</param>
        /// <param name="publicKey">The account public key.</param>
        /// <param name="commitment">The state commitment to consider when querying the ledger state.</param>
        /// <returns>An instance of TokenWallet loaded with the token accounts of the publicKey provided.</returns>
        public static TokenWallet Load(IRpcClient client,
                                       ITokenMintResolver mintResolver,
                                       PublicKey publicKey,
                                       Commitment commitment = Commitment.Finalized)
        {
            var output = LoadAsync(new TokenWalletRpcProxy(client), mintResolver, publicKey, commitment);
            return output.Result;
        }

        /// <summary>
        /// Load a TokenWallet instance for a given public key.
        /// </summary>
        /// <param name="client">An instance of the RPC client.</param>
        /// <param name="mintResolver">An instance of a mint resolver.</param>
        /// <param name="publicKey">The account public key.</param>
        /// <param name="commitment">The state commitment to consider when querying the ledger state.</param>
        /// <returns>An instance of TokenWallet loaded with the token accounts of the publicKey provided.</returns>
        public static TokenWallet Load(ITokenWalletRpcProxy client,
                                       ITokenMintResolver mintResolver,
                                       string publicKey,
                                       Commitment commitment = Commitment.Finalized)
        {
            if (publicKey == null) throw new ArgumentNullException(nameof(publicKey));
            var output = LoadAsync(client, mintResolver, new PublicKey(publicKey), commitment);
            return output.Result;
        }

        /// <summary>
        /// Load a TokenWallet instance for a given public key.
        /// </summary>
        /// <param name="client">An instance of the RPC client.</param>
        /// <param name="mintResolver">An instance of a mint resolver.</param>
        /// <param name="publicKey">The account public key.</param>
        /// <param name="commitment">The state commitment to consider when querying the ledger state.</param>
        /// <returns>An instance of TokenWallet loaded with the token accounts of the publicKey provided.</returns>
        public static TokenWallet Load(ITokenWalletRpcProxy client,
                                       ITokenMintResolver mintResolver,
                                       PublicKey publicKey,
                                       Commitment commitment = Commitment.Finalized)
        {
            var output = LoadAsync(client, mintResolver, publicKey, commitment);
            return output.Result;
        }

        /// <summary>
        /// Load a TokenWallet instance for a given public key.
        /// </summary>
        /// <param name="client">An instance of the RPC client.</param>
        /// <param name="mintResolver">An instance of a mint resolver.</param>
        /// <param name="publicKey">The account public key.</param>
        /// <param name="commitment">The state commitment to consider when querying the ledger state.</param>
        /// <returns>An instance of TokenWallet loaded with the token accounts of the publicKey provided.</returns>
        public async static Task<TokenWallet> LoadAsync(IRpcClient client,
                                                        ITokenMintResolver mintResolver,
                                                        PublicKey publicKey,
                                                        Commitment commitment = Commitment.Finalized)
        {
            return await LoadAsync(new TokenWalletRpcProxy(client), mintResolver, publicKey, commitment);
        }

        /// <summary>
        /// Load a TokenWallet instance for a given public key.
        /// </summary>
        /// <param name="client">An instance of the RPC client.</param>
        /// <param name="mintResolver">An instance of a mint resolver.</param>
        /// <param name="publicKey">The account public key.</param>
        /// <param name="commitment">The state commitment to consider when querying the ledger state.</param>
        /// <returns>A task that results in an instance of TokenWallet loaded with the token accounts of the publicKey provided.</returns>
        public async static Task<TokenWallet> LoadAsync(ITokenWalletRpcProxy client,
                                                        ITokenMintResolver mintResolver,
                                                        PublicKey publicKey,
                                                        Commitment commitment = Commitment.Finalized)
        {
            if (client == null) throw new ArgumentNullException(nameof(client));
            if (mintResolver == null) throw new ArgumentNullException(nameof(mintResolver));
            if (publicKey == null) throw new ArgumentNullException(nameof(publicKey));
            if (!Ed25519Extensions.IsOnCurve(publicKey.KeyBytes)) throw new ArgumentException("PublicKey not valid - check this is native wallet address (not an ATA, PDA or aux account)");
            var output = new TokenWallet(client, mintResolver, publicKey);
            var unused = await output.RefreshAsync(commitment);
            return output;
        }

        #endregion

        /// <summary>
        /// Refresh balances and token accounts
        /// <param name="commitment">The state commitment to consider when querying the ledger state.</param>
        /// </summary>
        public void Refresh(Commitment commitment = Commitment.Finalized)
        {
            var unused = RefreshAsync(commitment).Result;
        }

        /// <summary>
        /// Refresh balances and token accounts
        /// <param name="commitment">The state commitment to consider when querying the ledger state.</param>
        /// <returns>A task that results true once complete.</returns>
        /// </summary>
        public async Task<bool> RefreshAsync(Commitment commitment = Commitment.Finalized)
        {

            // get sol balance and token accounts
            var balance = await RpcClient.GetBalanceAsync(PublicKey.Key, commitment);
            var tokenAccounts = await RpcClient.GetTokenAccountsByOwnerAsync(PublicKey.Key, null, TokenProgram.ProgramIdKey, commitment);

            // handle balance response
            if (balance.WasSuccessful)
                Lamports = balance.Result.Value;
            else
                throw new TokenWalletException($"Could not load balance for {PublicKey}", balance);

            // handle token accounts response
            if (tokenAccounts.WasSuccessful)
                _tokenAccounts = tokenAccounts.Result.Value;
            else
                throw new TokenWalletException($"Could not load tokenAccounts for {PublicKey}", tokenAccounts);

            return true;

        }

        /// <summary>
        /// Get consolidated token balances across all sub-accounts for each token mint in this wallet.
        /// </summary>
        /// <returns>An array of TokenWalletBalance objects, one per token mint in this wallet.</returns>
        public TokenWalletBalance[] Balances()
        {
            var mintBalances = new Dictionary<string, TokenWalletBalance>();
            foreach (var token in this._tokenAccounts)
            {
                var mint = token.Account.Data.Parsed.Info.Mint;
                var lamportsRaw = token.Account.Lamports;
                var balancRaw = token.Account.Data.Parsed.Info.TokenAmount.AmountUlong;
                var balancDecimal = token.Account.Data.Parsed.Info.TokenAmount.AmountDecimal;
                if (!mintBalances.ContainsKey(mint))
                {
                    var tokenDef = MintResolver.Resolve(mint);
                    var decimals = token.Account.Data.Parsed.Info.TokenAmount.Decimals;

                    // have we gained knowledge about decimal places from token account
                    // where it was previously unknown?
                    if (tokenDef.DecimalPlaces == -1 && decimals >= 0)
                        tokenDef = tokenDef.CloneWithKnownDecimals(decimals);

                    // create initial wallet balance for this mint
                    mintBalances[mint] = new TokenWalletBalance(tokenDef, balancDecimal, balancRaw, lamportsRaw, 1);

                }
                else
                    mintBalances[mint] = mintBalances[mint].AddAccount(balancDecimal, balancRaw, lamportsRaw, 1);
            }

            // transfer to output array
            return mintBalances.Values.OrderBy(x => x.TokenName).ToArray();
        }

        /// <summary>
        /// Returns a <c>TokenWalletFilterList</c> of sub-accounts in this wallet address.
        /// <para>Use the filter methods <c>ForToken</c>, <c>WithSymbol</c>, <c>WithAtLeast</c>, <c>WithMint</c>, <c>AssociatedTokenAccount</c> methods 
        /// to select the sub-account you want to use.
        /// </para>
        /// </summary>
        /// <returns>Results a list of TokenWalletAccounts for filtering.</returns>
        public TokenWalletFilterList TokenAccounts()
        {
            var list = new List<TokenWalletAccount>();
            foreach (var account in this._tokenAccounts)
            {
                var mint = account.Account.Data.Parsed.Info.Mint;
                var ata = GetAssociatedTokenAddressForMint(mint);
                var isAta = ata.ToString() == account.PublicKey;
                var lamportsRaw = account.Account.Lamports;
                var owner = account.Account.Data.Parsed.Info.Owner ?? PublicKey;
                var decimals = account.Account.Data.Parsed.Info.TokenAmount.Decimals;
                var balanceRaw = account.Account.Data.Parsed.Info.TokenAmount.AmountUlong;
                var balanceDecimal = account.Account.Data.Parsed.Info.TokenAmount.AmountDecimal;

                // resolve the TokenDef
                var tokenDef = MintResolver.Resolve(mint);

                // have we gained knowledge about decimal places from token account
                // where it was previously unknown?
                if (tokenDef.DecimalPlaces == -1 && decimals >= 0)
                    tokenDef = tokenDef.CloneWithKnownDecimals(decimals);

                // add the account instance
                list.Add(new TokenWalletAccount(tokenDef, balanceDecimal, balanceRaw, lamportsRaw, account.PublicKey, owner, isAta));
            }
            return new TokenWalletFilterList(list.OrderBy(x => x.TokenName));
        }

        /// <summary>
        /// Send tokens from source to target wallet Associated Token Account for the token mint.
        /// </summary>
        /// <para>
        /// The <c>source</c> parameter is a TokenWalletAccount instance that tokens will be sent from. 
        /// They will be deposited into an Associated Token Account in the destination wallet.
        /// If an Associated Token Account does not exist, it will be created at the cost of feePayer.
        /// </para>
        /// <param name="source">Source account of tokens to be sent.</param>
        /// <param name="amount">Human readable amount of tokens to send.</param>
        /// <param name="destination">Destination wallet address.</param>
        /// <param name="feePayer">PublicKey of the fee payer address.</param>
        /// <param name="signTxCallback">Call back function used to sign the TransactionBuilder.</param>
        /// <returns>A task that results in the transaction signature submitted to the RPC node.</returns>
        public RequestResult<string> Send(TokenWalletAccount source, decimal amount,
                                          PublicKey destination, PublicKey feePayer,
                                          Func<TransactionBuilder, byte[]> signTxCallback)
        {
            return SendAsync(source, amount, destination, feePayer, signTxCallback).Result;
        }

        /// <summary>
        /// Send tokens from source to target wallet Associated Token Account for the token mint.
        /// </summary>
        /// <para>
        /// The <c>source</c> parameter is a TokenWalletAccount instance that tokens will be sent from. 
        /// They will be deposited into an Associated Token Account in the destination wallet.
        /// If an Associated Token Account does not exist, it will be created at the cost of feePayer.
        /// </para>
        /// <param name="source">Source account of tokens to be sent.</param>
        /// <param name="amount">Human readable amount of tokens to send.</param>
        /// <param name="destination">Destination wallet address.</param>
        /// <param name="feePayer">PublicKey of the fee payer address.</param>
        /// <param name="signTxCallback">Call back function used to sign the TransactionBuilder.</param>
        /// <returns>The transaction signature submitted to the RPC node.</returns>
        public RequestResult<string> Send(TokenWalletAccount source, decimal amount,
                                          string destination, PublicKey feePayer,
                                          Func<TransactionBuilder, byte[]> signTxCallback)
        {
            return SendAsync(source, amount, new PublicKey(destination), feePayer, signTxCallback).Result;
        }

        /// <summary>
        /// Send tokens from source to target wallet Associated Token Account for the token mint.
        /// </summary>
        /// <para>
        /// The <c>source</c> parameter is a TokenWalletAccount instance that tokens will be sent from. 
        /// They will be deposited into an Associated Token Account in the destination wallet.
        /// If an Associated Token Account does not exist, it will be created at the cost of feePayer.
        /// </para>
        /// <param name="source">Source account of tokens to be sent.</param>
        /// <param name="amount">Human readable amount of tokens to send.</param>
        /// <param name="destination">Destination wallet address.</param>
        /// <param name="feePayer">PublicKey of the fee payer address.</param>
        /// <param name="signTxCallback">Call back function used to sign the TransactionBuilder.</param>
        /// <returns>A task that results in the transaction signature submitted to the RPC node.</returns>
        public async Task<RequestResult<string>> SendAsync(TokenWalletAccount source, decimal amount,
                                                           string destination, PublicKey feePayer,
                                                           Func<TransactionBuilder, byte[]> signTxCallback)
        {
            return await SendAsync(source, amount, new PublicKey(destination), feePayer, signTxCallback);
        }

        /// <summary>
        /// Send tokens from source to target wallet Associated Token Account for the token mint.
        /// </summary>
        /// <para>
        /// The <c>source</c> parameter is a TokenWalletAccount instance that tokens will be sent from. 
        /// They will be deposited into an Associated Token Account in the destination wallet.
        /// If an Associated Token Account does not exist, it will be created at the cost of feePayer.
        /// </para>
        /// <param name="source">Source account of tokens to be sent.</param>
        /// <param name="amount">Human readable amount of tokens to send.</param>
        /// <param name="destination">Destination wallet address.</param>
        /// <param name="feePayer">PublicKey of the fee payer address.</param>
        /// <param name="signTxCallback">Call back function used to sign the TransactionBuilder.</param>
        /// <returns>A task that results in the transaction signature submitted to the RPC node.</returns>
        public async Task<RequestResult<string>> SendAsync(TokenWalletAccount source, decimal amount,
                                                            PublicKey destination, PublicKey feePayer,
                                                            Func<TransactionBuilder, byte[]> signTxCallback)
        {
            if (source == null) throw new ArgumentNullException(nameof(source));
            if (destination == null) throw new ArgumentNullException(nameof(destination));
            if (feePayer == null) throw new ArgumentNullException(nameof(feePayer));
            if (signTxCallback == null) throw new ArgumentNullException(nameof(signTxCallback));

            // are destination and feePayer valid publicKeys?
            if (!Ed25519Extensions.IsOnCurve(destination.KeyBytes)) throw new ArgumentException($"Destination PublicKey {destination.Key} is invalid wallet address.");
            if (!Ed25519Extensions.IsOnCurve(feePayer.KeyBytes)) throw new ArgumentException($"feePayer PublicKey {feePayer.Key} is invalid wallet address.");

            // make sure source account originated from this wallet
            if (source.Owner != this.PublicKey) throw new ApplicationException("Source account does not belong to this wallet.");

            // load destination wallet
            TokenWallet destWallet = await TokenWallet.LoadAsync(RpcClient, MintResolver, destination);

            // get recent block hash
            var blockHash = await RpcClient.GetRecentBlockHashAsync();

            // prepare transaction
            var builder = new TransactionBuilder();
            builder.SetRecentBlockHash(blockHash.Result.Value.Blockhash);
            builder.SetFeePayer(feePayer);

            // create or reuse target ata for token
            var targetAta = destWallet.JitCreateAssociatedTokenAccount(builder, source.TokenMint, feePayer);

            // resolve the source account TokenMint and convert to raw quantity
            var tokenDef = MintResolver.Resolve(source.TokenMint);
            var qtyRaw = tokenDef.ConvertDecimalToUlong(amount);

            // build transfer instruction
            builder.AddInstruction(
                Programs.TokenProgram.Transfer(new PublicKey(source.PublicKey),
                    targetAta, qtyRaw, PublicKey));

            // request callee sign the transaction
            var tx = signTxCallback.Invoke(builder);
            if (tx == null) throw new ApplicationException($"Result from {signTxCallback} was null");

            // execute
            return await RpcClient.SendTransactionAsync(tx);

        }


        /// <summary>
        /// Checks for a target Associated Token Account for the given mint and prepares one if not found.
        /// </summary>
        /// <para>
        /// Use this method to conditionally create a target Associated Token Account in this wallet as part of your own builder.
        /// </para>
        /// <param name="builder">The TransactionBuilder create account logic will be added to if required.</param>
        /// <param name="mint">The public key of the mint for the Associated Token Account.</param>
        /// <param name="feePayer">The account that will fund the account creation if required.</param>
        /// <returns>The public key of the Associated Token Account that will be created.</returns>
        public PublicKey JitCreateAssociatedTokenAccount(TransactionBuilder builder, string mint, PublicKey feePayer)
        {
            if (builder == null) throw new ArgumentNullException(nameof(builder));
            if (mint == null) throw new ArgumentNullException(nameof(mint));
            if (feePayer == null) throw new ArgumentNullException(nameof(feePayer));
            if (!Ed25519Extensions.IsOnCurve(feePayer.KeyBytes)) throw new ArgumentException($"feePayer PublicKey {feePayer.ToString()} is invalid wallet address.");

            // find ata for this mint
            var targets = TokenAccounts().WithMint(mint).WhichAreAssociatedTokenAccounts();
            if (targets.Count() == 0)
            {
                // derive ata address
                var pubkey = GetAssociatedTokenAddressForMint(mint);

                // add instruction to create it on chain
                builder.AddInstruction(
                    AssociatedTokenAccountProgram.CreateAssociatedTokenAccount(
                        feePayer, PublicKey, new PublicKey(mint)));

                // pass back for subsequent use (transfer to etc.)
                return pubkey;

            }
            else
            {

                // use the match address
                return new PublicKey(targets.First().PublicKey);

            }

        }


        /// <summary>
        /// Compute the Associated Token Account address in this wallet for a given mint.
        /// </summary>
        /// <param name="mint">The public key of the mint for the Associated Token Account.</param>
        /// <returns>The public key of the Associated Token Account.</returns>
        private PublicKey GetAssociatedTokenAddressForMint(string mint)
        {
            if (mint == null) throw new ArgumentNullException(nameof(mint));
            if (_ataCache.ContainsKey(mint))
                return _ataCache[mint];
            else
            {
                // derive deterministic associate token account
                // see https://spl.solana.com/associated-token-account for more info
                var targetPubkey = PublicKey;
                var mintPubkey = new PublicKey(mint);
                var address = AssociatedTokenAccountProgram.DeriveAssociatedTokenAccount(targetPubkey, mintPubkey);
                _ataCache[mint] = address;
                return address;
            }

        }

    }
}<|MERGE_RESOLUTION|>--- conflicted
+++ resolved
@@ -52,18 +52,7 @@
         /// <summary>
         /// Native SOL balance as decimal
         /// </summary>
-<<<<<<< HEAD
-        public decimal Sol
-        {
-            get
-            {
-                const ulong LAMPORTS_PER_SOL = 1000000000;
-                return Decimal.Round((decimal)this.Lamports / (decimal)LAMPORTS_PER_SOL,9);
-            }
-        }
-=======
         public decimal Sol => SolHelper.ConvertToSol(this.Lamports);
->>>>>>> c5b9f755
 
         /// <summary>
         /// List of TokenAccounts
